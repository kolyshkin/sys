--- conflicted
+++ resolved
@@ -84,11 +84,8 @@
 		return "perfmon"
 	case CAP_BPF:
 		return "bpf"
-<<<<<<< HEAD
-=======
 	case CAP_CHECKPOINT_RESTORE:
 		return "checkpoint_restore"
->>>>>>> 1f9e05d4
 	}
 	return "unknown"
 }
@@ -136,9 +133,6 @@
 		CAP_AUDIT_READ,
 		CAP_PERFMON,
 		CAP_BPF,
-<<<<<<< HEAD
-=======
 		CAP_CHECKPOINT_RESTORE,
->>>>>>> 1f9e05d4
 	}
 }